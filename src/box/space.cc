--- conflicted
+++ resolved
@@ -34,80 +34,8 @@
 #include "scoped_guard.h"
 #include "trigger.h"
 
-<<<<<<< HEAD
 void
 space_fill_index_map(struct space *space)
-=======
-#include <box/box.h>
-
-static struct mh_i32ptr_t *spaces;
-
-/**
- * Secondary indexes are built in bulk after all data is
- * recovered. This flag indicates that the indexes are
- * already built and ready for use.
- */
-static bool secondary_indexes_enabled = false;
-/**
- * Primary indexes are enabled only after reading the snapshot.
- */
-static bool primary_indexes_enabled = false;
-
-struct space_stat *
-space_stat()
-{
-	static __thread struct space_stat space_stat[SPACE_STAT_MAX];
-
-	int sp_i = 0;
-	mh_int_t i;
-	mh_foreach(spaces, i) {
-		struct space *sp = (struct space *)
-			mh_i32ptr_node(spaces, i)->val;
-		space_stat[sp_i].n = space_n(sp);
-		int n = sp->key_count;
-		int i = 0;
-		for (; i < n; i++) {
-			Index *index = sp->index[i];
-			space_stat[sp_i].index[i].n       = i;
-			space_stat[sp_i].index[i].keys    = index->size();
-			space_stat[sp_i].index[i].memsize = index->memsize();
-		}
-		space_stat[sp_i].index[i].n = -1;
-		++sp_i;
-		if (sp_i + 1 >= SPACE_STAT_MAX)
-			break;
-	}
-	space_stat[sp_i].n = -1;
-	return space_stat;
-}
-
-
-static void
-space_create(struct space *space, uint32_t space_no,
-	     struct key_def *key_defs, uint32_t key_count,
-	     uint32_t arity)
-{
-	memset(space, 0, sizeof(struct space));
-	space->no = space_no;
-	space->arity = arity;
-	space->key_defs = key_defs;
-	space->key_count = key_count;
-	space->format = tuple_format_new(key_defs, key_count);
-	/* fill space indexes */
-	for (uint32_t j = 0; j < key_count; ++j) {
-		struct key_def *key_def = &space->key_defs[j];
-		Index *index = Index::factory(key_def->type, key_def, space);
-		if (index == NULL) {
-			tnt_raise(LoggedError, ER_MEMORY_ISSUE,
-				  "class Index", "malloc");
-		}
-		space->index[j] = index;
-	}
-}
-
-static void
-space_destroy(struct space *space)
->>>>>>> 3961aab8
 {
 	space->index_count = 0;
 	for (uint32_t j = 0; j <= space->index_id_max; j++) {
@@ -408,4 +336,24 @@
 	space->run_triggers = yesno;
 }
 
+struct space_stat *
+space_stat(struct space *sp)
+{
+	static __thread struct space_stat space_stat;
+
+	space_stat.n = space_id(sp);
+	int i = 0;
+	for (; i < sp->index_id_max; i++) {
+		Index *index = space_index(sp, i);
+		if (index) {
+			space_stat.index[i].n       = i;
+			space_stat.index[i].keys    = index->size();
+			space_stat.index[i].memsize = index->memsize();
+		} else
+			space_stat.index[i].n = -1;
+	}
+	space_stat.index[i].n = -1;
+	return &space_stat;
+}
+
 /* vim: set fm=marker */